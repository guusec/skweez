/*
Copyright © 2021 Michael Eder @edermi / twitter.com/michael_eder_

This program is free software: you can redistribute it and/or modify
it under the terms of the GNU General Public License as published by
the Free Software Foundation, either version 3 of the License, or
(at your option) any later version.

This program is distributed in the hope that it will be useful,
but WITHOUT ANY WARRANTY; without even the implied warranty of
MERCHANTABILITY or FITNESS FOR A PARTICULAR PURPOSE.  See the
GNU General Public License for more details.

You should have received a copy of the GNU General Public License
along with this program. If not, see <http://www.gnu.org/licenses/>.
*/
package cmd

import (
	"encoding/json"
	"fmt"
	"log"
	"os"
	"regexp"
	"strings"
	"unicode"

	"github.com/gocolly/colly"
	"github.com/spf13/cobra"
	"golang.org/x/net/html"
)

type skweezConf struct {
	debug      bool
	depth      int
	minLen     int
	maxLen     int
	scope      []string
	output     string
	noFilter   bool
	jsonOutput bool
	targets    []string
	urlFilter  []*regexp.Regexp
	onlyASCII  bool
	userAgent  string
	headers    []string
}

var validWordRegex = regexp.MustCompile(`^[a-zA-Z0-9]+.*[a-zA-Z0-9]$`)
var stripTrailingSymbols = "!\"#$%&'()*+,-./:;<=>?@[\\]^_`{|}~"

var rootCmd = &cobra.Command{
	Use:   "skweez domain1 domain2 domain3",
	Short: "Sqeezes the words out of websites",
	Long: `skweez is a fast and easy to use tool that allows you to (recursively)
crawl websites to generate word lists.`,
	Args: cobra.MinimumNArgs(1),
	Run: func(cmd *cobra.Command, args []string) {
		// fetch cmd args
		paramDebug, err := cmd.LocalFlags().GetBool("debug")
		handleErr(err, false)
		paramDepth, err := cmd.LocalFlags().GetInt("depth")
		handleErr(err, false)
		paramMinLen, err := cmd.LocalFlags().GetInt("min-word-length")
		handleErr(err, false)
		paramMaxLen, err := cmd.LocalFlags().GetInt("max-word-length")
		handleErr(err, false)
		paramScope, err := cmd.LocalFlags().GetStringSlice("scope")
		handleErr(err, false)
		paramURLFilter, err := cmd.LocalFlags().GetString("url-filter")
		handleErr(err, false)
		paramOutput, err := cmd.LocalFlags().GetString("output")
		handleErr(err, false)
		paramNoFilter, err := cmd.LocalFlags().GetBool("no-filter")
		handleErr(err, false)
		paramJsonOutput, err := cmd.LocalFlags().GetBool("json")
		handleErr(err, false)
		paramOnlyASCII, err := cmd.LocalFlags().GetBool("onlyascii")
		handleErr(err, false)
		paramUserAgent, err := cmd.LocalFlags().GetString("user-agent")
		handleErr(err, false)
<<<<<<< HEAD
		paramHeaders, err := cmd.LocalFlags().GetStringArray("with-header")
		handleErr(err, false)
=======
    paramHeader, err := cmd.LocalFlags().GetStringSlice("header")
    handleErr(err, false)

>>>>>>> 9e38c74a
		// sanitize scope param
		sanitizedScope := []string{}
		for _, element := range paramScope {
			sanitizedScope = append(sanitizedScope, extractDomain(element))
		}
		for _, element := range args {
			sanitizedScope = append(sanitizedScope, extractDomain(element))
		}
		if contains(sanitizedScope, "*") {
			// empty string slice as scope -> "unlimited scope"
			sanitizedScope = []string{}
		}
		// process regex filters if any specified
		var preparedFilters []*regexp.Regexp
		if (paramURLFilter != "") && (strings.Trim(" ", paramURLFilter) != "") {
			sanitizedScope = []string{} // remove scope limits, so only the filter is applied
			preparedFilters = append(preparedFilters, regexp.MustCompile(paramURLFilter))
		}
		// collect targets from unnamed args
		preparedTargets := []string{}
		for _, element := range args {
			preparedTargets = append(preparedTargets, toUri(element))
		}
		config := &skweezConf{
			debug:      paramDebug,
			depth:      paramDepth,
			minLen:     paramMinLen,
			maxLen:     paramMaxLen,
			scope:      sanitizedScope,
			urlFilter:  preparedFilters,
			output:     paramOutput,
			noFilter:   paramNoFilter,
			jsonOutput: paramJsonOutput,
			targets:    preparedTargets,
<<<<<<< HEAD
			userAgent:  paramUserAgent,
			headers:    paramHeaders,
=======
			onlyASCII:  paramOnlyASCII,
      userAgent:  paramUserAgent,
			header:     paramHeader,
>>>>>>> 9e38c74a
		}
		run(config)
	},
}

func Execute() {
	cobra.CheckErr(rootCmd.Execute())
}

func init() {
	rootCmd.Flags().IntP("depth", "d", 2, "Depth to spider. 0 = unlimited, 1 = Only provided site, 2... = specific depth")
	rootCmd.Flags().IntP("min-word-length", "m", 3, "Minimum word length")
	rootCmd.Flags().IntP("max-word-length", "n", 24, "Maximum word length")
	rootCmd.Flags().StringSlice("scope", []string{}, "Additional site scope, for example subdomains. If not set, only the provided site's domains are in scope. Using * disables scope checks (careful)")
	rootCmd.Flags().StringP("output", "o", "", "When set, write an output file")
	rootCmd.Flags().StringP("url-filter", "u", "", "Filter URL by regexp. .ie: \"(.*\\.)?domain\\.com.*\". Setting this will ignore scope")
	rootCmd.Flags().Bool("no-filter", false, "Do not filter out strings that don't match the regex to check if it looks like a valid word (starts and ends with alphanumeric letter, anything else in between). Also ignores --min-word-length and --max-word-length")
	rootCmd.Flags().Bool("json", false, "Write words + counts in a json file. Requires --output/-o")
	rootCmd.Flags().Bool("debug", false, "Enable Debug output")
<<<<<<< HEAD
	rootCmd.Flags().StringP("user-agent", "a", "", "Set custom user-agent")
	rootCmd.Flags().StringArray("with-header", []string{}, "Add a header in the format key:value. May be used multiple times to add more headers, for example --with-header 'foo: abc' --with-header 'bar: xyz' to set the headers foo and bar to their appropriate values")
=======
	rootCmd.Flags().Bool("onlyascii", false, "When set, filter out non ASCII words")
  rootCmd.Flags().StringP("user-agent", "a", "", "Set custom user-agent")
	rootCmd.Flags().StringSlice("header", []string{}, "Additional header")
>>>>>>> 9e38c74a
}

func handleErr(err error, critical bool) {
	if err != nil {
		if critical {
			panic(err.Error())
		} else {
			fmt.Println(err.Error())
		}
	}
}

// https://play.golang.org/p/Qg_uv_inCek
// contains checks if a string is present in a slice
func contains(s []string, str string) bool {
	for _, v := range s {
		if v == str {
			return true
		}
	}

	return false
}

func initColly(config *skweezConf) *colly.Collector {
	c := colly.NewCollector(
		colly.MaxDepth(config.depth),
		colly.AllowedDomains(config.scope...),
		colly.URLFilters(config.urlFilter...),
	)
	if config.userAgent != "" {
		c.UserAgent = config.userAgent
	}
	c.AllowURLRevisit = false
	return c
}

func registerCallbacks(collector *colly.Collector, config *skweezConf, cache *map[string]int) {
	logger := log.New(os.Stderr, "", log.Ltime)

	collector.OnHTML("a[href]", func(e *colly.HTMLElement) {
		e.Request.Visit(e.Attr("href"))
	})

	collector.OnRequest(func(r *colly.Request) {
		if len(config.headers) > 0 {
			for _, header := range config.headers {
				var headerSplit = strings.SplitN(header, ":", 2)
				if len(headerSplit) > 1 {
					// header needs to be trimmed otherwise colly wont send request
					r.Headers.Set(strings.TrimSpace(headerSplit[0]), headerSplit[1])
				}
			}
		}
		if config.debug {
			logger.Println("Visiting", r.URL)
		}
	})

	collector.OnError(func(_ *colly.Response, err error) {
		if config.debug {
			logger.Println("Something went wrong:", err)
		}
	})

	collector.OnResponse(func(r *colly.Response) {
		if config.debug {
			logger.Println("Visited", r.Request.URL)
		}
	})

	collector.OnScraped(func(r *colly.Response) {
		// https://stackoverflow.com/questions/44441665/how-to-extract-only-text-from-html-in-golang
		logger.Println("Finished", r.Request.URL)

		extractWords(r.Body, config, cache)
	})
}

func Split(r rune) bool {
	return r == ' ' || r == '\n' || r == '\r'
}

// cache should be a param, too. Allows for better testability
func extractWords(body []byte, config *skweezConf, cache *map[string]int) {
	domDoc := html.NewTokenizer(strings.NewReader(string(body)))
	previousStartTokenTest := domDoc.Token()
outer:
	for {
		tt := domDoc.Next()
		switch {
		case tt == html.ErrorToken:
			break outer
		case tt == html.StartTagToken:
			previousStartTokenTest = domDoc.Token()
		case tt == html.TextToken:
			if previousStartTokenTest.Data == "script" || previousStartTokenTest.Data == "style" {
				continue
			}
			TxtContent := strings.TrimSpace(html.UnescapeString(string(domDoc.Text())))
			if len(TxtContent) > 0 {
				unfilteredWords := strings.FieldsFunc(TxtContent, Split)
				var filteredWords []string
				for _, word := range unfilteredWords {
					candidate := strings.Trim(word, stripTrailingSymbols)
					if config.noFilter {
						filteredWords = append(filteredWords, candidate)
					} else {
						if validWordRegex.MatchString(candidate) {
							if len(candidate) > config.minLen && len(candidate) < config.maxLen {
								if config.onlyASCII && isASCII(word) {
									filteredWords = append(filteredWords, candidate)
								} else if !config.onlyASCII && allPrintable(word) {
									filteredWords = append(filteredWords, candidate)
								}
							}
						}
					}
				}
				for _, word := range filteredWords {
					(*cache)[word] += 1
				}
			}
		}
	}
}

func run(config *skweezConf) {
	cache := make(map[string]int)
	c := initColly(config)
	registerCallbacks(c, config, &cache)

	for _, toVisit := range config.targets {
		c.Visit(toVisit)
	}
	outputResults(config, cache)

}

func outputResults(config *skweezConf, cache map[string]int) {
	if config.jsonOutput {
		jsonString, err := json.Marshal(cache)
		handleErr(err, false)
		if config.output != "" {
			mode := os.O_RDWR | os.O_CREATE
			filedescriptor, err := os.OpenFile(config.output, mode, 0644)
			handleErr(err, true)
			defer filedescriptor.Close()
			filedescriptor.Write(jsonString)
		} else {
			fmt.Println(string(jsonString[:]))
		}
	} else {
		if config.output != "" {
			mode := os.O_RDWR | os.O_CREATE
			filedescriptor, err := os.OpenFile(config.output, mode, 0644)
			handleErr(err, true)
			defer filedescriptor.Close()
			for word := range cache {
				filedescriptor.WriteString(fmt.Sprintf("%s\n", word))
			}
		} else {
			for word := range cache {
				fmt.Printf("%s\n", word)
			}
		}
	}
}

func extractDomain(uri string) string {
	if !strings.Contains(uri, "/") {
		return uri
	} else {
		// Strip https://, http:// and everything after and including the first slash of the remaining string
		// https://github.com/edermi/skweez -> github.com/edermi/skweez -> github.com
		noProto := strings.TrimPrefix(strings.TrimPrefix(uri, "http://"), "https://")
		return strings.Split(noProto, "/")[0]
	}
}

func toUri(domain string) string {
	if strings.HasPrefix(domain, "http://") || strings.HasPrefix(domain, "https://") {
		return domain
	} else {
		return "https://" + domain
	}
}

func allPrintable(word string) bool {
	for _, rune := range word {
		if !unicode.IsPrint(rune) {
			return false
		}
	}
	return true
}
func isASCII(word string) bool {
	for i := 0; i < len(word); i++ {
		if word[i] > unicode.MaxASCII {
			return false
		}
	}
	return true
}<|MERGE_RESOLUTION|>--- conflicted
+++ resolved
@@ -79,14 +79,8 @@
 		handleErr(err, false)
 		paramUserAgent, err := cmd.LocalFlags().GetString("user-agent")
 		handleErr(err, false)
-<<<<<<< HEAD
 		paramHeaders, err := cmd.LocalFlags().GetStringArray("with-header")
 		handleErr(err, false)
-=======
-    paramHeader, err := cmd.LocalFlags().GetStringSlice("header")
-    handleErr(err, false)
-
->>>>>>> 9e38c74a
 		// sanitize scope param
 		sanitizedScope := []string{}
 		for _, element := range paramScope {
@@ -121,14 +115,8 @@
 			noFilter:   paramNoFilter,
 			jsonOutput: paramJsonOutput,
 			targets:    preparedTargets,
-<<<<<<< HEAD
 			userAgent:  paramUserAgent,
 			headers:    paramHeaders,
-=======
-			onlyASCII:  paramOnlyASCII,
-      userAgent:  paramUserAgent,
-			header:     paramHeader,
->>>>>>> 9e38c74a
 		}
 		run(config)
 	},
@@ -148,14 +136,9 @@
 	rootCmd.Flags().Bool("no-filter", false, "Do not filter out strings that don't match the regex to check if it looks like a valid word (starts and ends with alphanumeric letter, anything else in between). Also ignores --min-word-length and --max-word-length")
 	rootCmd.Flags().Bool("json", false, "Write words + counts in a json file. Requires --output/-o")
 	rootCmd.Flags().Bool("debug", false, "Enable Debug output")
-<<<<<<< HEAD
+	rootCmd.Flags().Bool("onlyascii", false, "When set, filter out non ASCII words")
 	rootCmd.Flags().StringP("user-agent", "a", "", "Set custom user-agent")
 	rootCmd.Flags().StringArray("with-header", []string{}, "Add a header in the format key:value. May be used multiple times to add more headers, for example --with-header 'foo: abc' --with-header 'bar: xyz' to set the headers foo and bar to their appropriate values")
-=======
-	rootCmd.Flags().Bool("onlyascii", false, "When set, filter out non ASCII words")
-  rootCmd.Flags().StringP("user-agent", "a", "", "Set custom user-agent")
-	rootCmd.Flags().StringSlice("header", []string{}, "Additional header")
->>>>>>> 9e38c74a
 }
 
 func handleErr(err error, critical bool) {
