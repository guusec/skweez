/*
Copyright © 2021 Michael Eder @edermi / twitter.com/michael_eder_

This program is free software: you can redistribute it and/or modify
it under the terms of the GNU General Public License as published by
the Free Software Foundation, either version 3 of the License, or
(at your option) any later version.

This program is distributed in the hope that it will be useful,
but WITHOUT ANY WARRANTY; without even the implied warranty of
MERCHANTABILITY or FITNESS FOR A PARTICULAR PURPOSE.  See the
GNU General Public License for more details.

You should have received a copy of the GNU General Public License
along with this program. If not, see <http://www.gnu.org/licenses/>.
*/
package cmd

import (
	"encoding/json"
	"fmt"
	"log"
	"os"
	"regexp"
	"strings"
	"unicode"

	"github.com/gocolly/colly"
	"github.com/spf13/cobra"
	"golang.org/x/net/html"
)

type skweezConf struct {
	debug      bool
	depth      int
	minLen     int
	maxLen     int
	scope      []string
	output     string
	noFilter   bool
	jsonOutput bool
	targets    []string
	urlFilter  []*regexp.Regexp
<<<<<<< HEAD
	header     []string
=======
	userAgent  string
>>>>>>> d08cd29c
}

var validWordRegex = regexp.MustCompile(`^[a-zA-Z0-9]+.*[a-zA-Z0-9]$`)
var stripTrailingSymbols = "!\"#$%&'()*+,-./:;<=>?@[\\]^_`{|}~"

var rootCmd = &cobra.Command{
	Use:   "skweez domain1 domain2 domain3",
	Short: "Sqeezes the words out of websites",
	Long: `skweez is a fast and easy to use tool that allows you to (recursively)
crawl websites to generate word lists.`,
	Args: cobra.MinimumNArgs(1),
	Run: func(cmd *cobra.Command, args []string) {
		// fetch cmd args
		paramDebug, err := cmd.LocalFlags().GetBool("debug")
		handleErr(err, false)
		paramDepth, err := cmd.LocalFlags().GetInt("depth")
		handleErr(err, false)
		paramMinLen, err := cmd.LocalFlags().GetInt("min-word-length")
		handleErr(err, false)
		paramMaxLen, err := cmd.LocalFlags().GetInt("max-word-length")
		handleErr(err, false)
		paramScope, err := cmd.LocalFlags().GetStringSlice("scope")
		handleErr(err, false)
		paramURLFilter, err := cmd.LocalFlags().GetString("url-filter")
		handleErr(err, false)
		paramOutput, err := cmd.LocalFlags().GetString("output")
		handleErr(err, false)
		paramNoFilter, err := cmd.LocalFlags().GetBool("no-filter")
		handleErr(err, false)
		paramJsonOutput, err := cmd.LocalFlags().GetBool("json")
		handleErr(err, false)
<<<<<<< HEAD
		paramHeader, err := cmd.LocalFlags().GetStringSlice("header")
=======
		paramUserAgent, err := cmd.LocalFlags().GetString("user-agent")
>>>>>>> d08cd29c
		handleErr(err, false)
		// sanitize scope param
		sanitizedScope := []string{}
		for _, element := range paramScope {
			sanitizedScope = append(sanitizedScope, extractDomain(element))
		}
		for _, element := range args {
			sanitizedScope = append(sanitizedScope, extractDomain(element))
		}
		if contains(sanitizedScope, "*") {
			// empty string slice as scope -> "unlimited scope"
			sanitizedScope = []string{}
		}
		// process regex filters if any specified
		var preparedFilters []*regexp.Regexp
		if (paramURLFilter != "") && (strings.Trim(" ", paramURLFilter) != "") {
			sanitizedScope = []string{} // remove scope limits, so only the filter is applied
			preparedFilters = append(preparedFilters, regexp.MustCompile(paramURLFilter))
		}
		// collect targets from unnamed args
		preparedTargets := []string{}
		for _, element := range args {
			preparedTargets = append(preparedTargets, toUri(element))
		}
		config := &skweezConf{
			debug:      paramDebug,
			depth:      paramDepth,
			minLen:     paramMinLen,
			maxLen:     paramMaxLen,
			scope:      sanitizedScope,
			urlFilter:  preparedFilters,
			output:     paramOutput,
			noFilter:   paramNoFilter,
			jsonOutput: paramJsonOutput,
			targets:    preparedTargets,
<<<<<<< HEAD
			header:     paramHeader,
=======
			userAgent:  paramUserAgent,
>>>>>>> d08cd29c
		}
		run(config)
	},
}

func Execute() {
	cobra.CheckErr(rootCmd.Execute())
}

func init() {
	rootCmd.Flags().IntP("depth", "d", 2, "Depth to spider. 0 = unlimited, 1 = Only provided site, 2... = specific depth")
	rootCmd.Flags().IntP("min-word-length", "m", 3, "Minimum word length")
	rootCmd.Flags().IntP("max-word-length", "n", 24, "Maximum word length")
	rootCmd.Flags().StringSlice("scope", []string{}, "Additional site scope, for example subdomains. If not set, only the provided site's domains are in scope. Using * disables scope checks (careful)")
	rootCmd.Flags().StringP("output", "o", "", "When set, write an output file")
	rootCmd.Flags().StringP("url-filter", "u", "", "Filter URL by regexp. .ie: \"(.*\\.)?domain\\.com.*\". Setting this will ignore scope")
	rootCmd.Flags().Bool("no-filter", false, "Do not filter out strings that don't match the regex to check if it looks like a valid word (starts and ends with alphanumeric letter, anything else in between). Also ignores --min-word-length and --max-word-length")
	rootCmd.Flags().Bool("json", false, "Write words + counts in a json file. Requires --output/-o")
	rootCmd.Flags().Bool("debug", false, "Enable Debug output")
<<<<<<< HEAD
	rootCmd.Flags().StringSlice("header", []string{}, "Additional header")
=======
	rootCmd.Flags().StringP("user-agent", "a", "", "Set custom user-agent")
>>>>>>> d08cd29c
}

func handleErr(err error, critical bool) {
	if err != nil {
		if critical {
			panic(err.Error())
		} else {
			fmt.Println(err.Error())
		}
	}
}

// https://play.golang.org/p/Qg_uv_inCek
// contains checks if a string is present in a slice
func contains(s []string, str string) bool {
	for _, v := range s {
		if v == str {
			return true
		}
	}

	return false
}

func initColly(config *skweezConf) *colly.Collector {
	c := colly.NewCollector(
		colly.MaxDepth(config.depth),
		colly.AllowedDomains(config.scope...),
		colly.URLFilters(config.urlFilter...),
	)
	if config.userAgent != "" {
		c.UserAgent = config.userAgent
	}
	c.AllowURLRevisit = false
	return c
}

func registerCallbacks(collector *colly.Collector, config *skweezConf, cache *map[string]int) {
	logger := log.New(os.Stderr, "", log.Ltime)

	collector.OnHTML("a[href]", func(e *colly.HTMLElement) {
		e.Request.Visit(e.Attr("href"))
	})

	collector.OnRequest(func(r *colly.Request) {
		if len(config.header) > 0 {
			for _, header := range config.header {
				var headerSplit = strings.SplitN(header, ":", 2)
				if len(headerSplit) > 1 {
					// header needs to be trimmed otherwise colly wont send request
					r.Headers.Set(strings.TrimSpace(headerSplit[0]), headerSplit[1])
				}
			}
		}
		if config.debug {
			logger.Println("Visiting", r.URL)
		}
	})

	collector.OnError(func(_ *colly.Response, err error) {
		if config.debug {
			logger.Println("Something went wrong:", err)
		}
	})

	collector.OnResponse(func(r *colly.Response) {
		if config.debug {
			logger.Println("Visited", r.Request.URL)
		}
	})

	collector.OnScraped(func(r *colly.Response) {
		// https://stackoverflow.com/questions/44441665/how-to-extract-only-text-from-html-in-golang
		logger.Println("Finished", r.Request.URL)

		extractWords(r.Body, config, cache)
	})
}

// cache should be a param, too. Allows for better testability
func extractWords(body []byte, config *skweezConf, cache *map[string]int) {
	domDoc := html.NewTokenizer(strings.NewReader(string(body)))
	previousStartTokenTest := domDoc.Token()
outer:
	for {
		tt := domDoc.Next()
		switch {
		case tt == html.ErrorToken:
			break outer
		case tt == html.StartTagToken:
			previousStartTokenTest = domDoc.Token()
		case tt == html.TextToken:
			if previousStartTokenTest.Data == "script" || previousStartTokenTest.Data == "style" {
				continue
			}
			TxtContent := strings.TrimSpace(html.UnescapeString(string(domDoc.Text())))
			if len(TxtContent) > 0 {
				unfilteredWords := strings.Split(TxtContent, " ")
				var filteredWords []string
				for _, word := range unfilteredWords {
					candidate := strings.Trim(word, stripTrailingSymbols)
					if config.noFilter {
						filteredWords = append(filteredWords, candidate)
					} else {
						if validWordRegex.MatchString(candidate) {
							if len(candidate) > config.minLen && len(candidate) < config.maxLen && allPrintable(word) {
								filteredWords = append(filteredWords, candidate)
							}
						}
					}
				}
				for _, word := range filteredWords {
					(*cache)[word] += 1
				}
			}
		}
	}
}

func run(config *skweezConf) {
	cache := make(map[string]int)
	c := initColly(config)
	registerCallbacks(c, config, &cache)

	for _, toVisit := range config.targets {
		c.Visit(toVisit)
	}
	outputResults(config, cache)

}

func outputResults(config *skweezConf, cache map[string]int) {
	if config.jsonOutput {
		jsonString, err := json.Marshal(cache)
		handleErr(err, false)
		if config.output != "" {
			mode := os.O_RDWR | os.O_CREATE
			filedescriptor, err := os.OpenFile(config.output, mode, 0644)
			handleErr(err, true)
			defer filedescriptor.Close()
			filedescriptor.Write(jsonString)
		} else {
			fmt.Println(string(jsonString[:]))
		}
	} else {
		if config.output != "" {
			mode := os.O_RDWR | os.O_CREATE
			filedescriptor, err := os.OpenFile(config.output, mode, 0644)
			handleErr(err, true)
			defer filedescriptor.Close()
			for word := range cache {
				filedescriptor.WriteString(fmt.Sprintf("%s\n", word))
			}
		} else {
			for word := range cache {
				fmt.Printf("%s\n", word)
			}
		}
	}
}

func extractDomain(uri string) string {
	if !strings.Contains(uri, "/") {
		return uri
	} else {
		// Strip https://, http:// and everything after and including the first slash of the remaining string
		// https://github.com/edermi/skweez -> github.com/edermi/skweez -> github.com
		noProto := strings.TrimPrefix(strings.TrimPrefix(uri, "http://"), "https://")
		return strings.Split(noProto, "/")[0]
	}
}

func toUri(domain string) string {
	if strings.HasPrefix(domain, "http://") || strings.HasPrefix(domain, "https://") {
		return domain
	} else {
		return "https://" + domain
	}
}

func allPrintable(word string) bool {
	for _, rune := range word {
		if !unicode.IsPrint(rune) {
			return false
		}
	}
	return true
}<|MERGE_RESOLUTION|>--- conflicted
+++ resolved
@@ -41,11 +41,8 @@
 	jsonOutput bool
 	targets    []string
 	urlFilter  []*regexp.Regexp
-<<<<<<< HEAD
-	header     []string
-=======
 	userAgent  string
->>>>>>> d08cd29c
+  header     []string
 }
 
 var validWordRegex = regexp.MustCompile(`^[a-zA-Z0-9]+.*[a-zA-Z0-9]$`)
@@ -77,12 +74,10 @@
 		handleErr(err, false)
 		paramJsonOutput, err := cmd.LocalFlags().GetBool("json")
 		handleErr(err, false)
-<<<<<<< HEAD
-		paramHeader, err := cmd.LocalFlags().GetStringSlice("header")
-=======
 		paramUserAgent, err := cmd.LocalFlags().GetString("user-agent")
->>>>>>> d08cd29c
-		handleErr(err, false)
+		handleErr(err, false)
+    paramHeader, err := cmd.LocalFlags().GetStringSlice("header")
+    handleErr(err, false)
 		// sanitize scope param
 		sanitizedScope := []string{}
 		for _, element := range paramScope {
@@ -117,11 +112,8 @@
 			noFilter:   paramNoFilter,
 			jsonOutput: paramJsonOutput,
 			targets:    preparedTargets,
-<<<<<<< HEAD
+      userAgent:  paramUserAgent,
 			header:     paramHeader,
-=======
-			userAgent:  paramUserAgent,
->>>>>>> d08cd29c
 		}
 		run(config)
 	},
@@ -141,11 +133,8 @@
 	rootCmd.Flags().Bool("no-filter", false, "Do not filter out strings that don't match the regex to check if it looks like a valid word (starts and ends with alphanumeric letter, anything else in between). Also ignores --min-word-length and --max-word-length")
 	rootCmd.Flags().Bool("json", false, "Write words + counts in a json file. Requires --output/-o")
 	rootCmd.Flags().Bool("debug", false, "Enable Debug output")
-<<<<<<< HEAD
+  rootCmd.Flags().StringP("user-agent", "a", "", "Set custom user-agent")
 	rootCmd.Flags().StringSlice("header", []string{}, "Additional header")
-=======
-	rootCmd.Flags().StringP("user-agent", "a", "", "Set custom user-agent")
->>>>>>> d08cd29c
 }
 
 func handleErr(err error, critical bool) {
